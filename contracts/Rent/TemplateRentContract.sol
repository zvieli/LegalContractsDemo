// SPDX-License-Identifier: MIT
pragma solidity ^0.8.20;

import "../AggregatorV3Interface.sol";
import "@openzeppelin/contracts/token/ERC20/IERC20.sol";
import "@openzeppelin/contracts/token/ERC20/utils/SafeERC20.sol";
import "@openzeppelin/contracts/utils/ReentrancyGuard.sol";
import "@openzeppelin/contracts/utils/cryptography/ECDSA.sol";
import "@openzeppelin/contracts/utils/cryptography/EIP712.sol";
// factory enforcement removed (size optimization) - relying on factory pattern off-chain

/// @title TemplateRentContract with EIP712 dual-party signature (similar to NDATemplate)
/// @notice Adds structured data signing so BOTH landlord & tenant can sign immutable core terms.
contract TemplateRentContract is EIP712, ReentrancyGuard {
    address public immutable landlord;
    address public immutable tenant;
    uint256 public immutable propertyId; // 0 if not linked
    uint256 public rentAmount;
    bool public rentPaid;
    uint256 public totalPaid;
    bool public active;

AggregatorV3Interface public immutable priceFeed;
    using SafeERC20 for IERC20;

    uint256 public dueDate;
    uint8 public lateFeePercent = 5;

    mapping(address => uint256) public tokenPaid; 
    // Pull-payment ledger: credit recipients here and let them withdraw to avoid stuck transfers
    mapping(address => uint256) public withdrawable;
<<<<<<< HEAD
=======
    // Reporter bond per dispute caseId (optional bond attached by reporter)
    mapping(uint256 => uint256) private _reporterBond;
    // Track on-chain recorded debts owed by parties when a resolution exceeds available funds
    mapping(address => uint256) public debtOwed;
>>>>>>> cf2d121f

    // Signing state (EIP712)
    mapping(address => bool) public signedBy; // landlord/tenant => signed?
    bool public rentSigned; // true once BOTH have signed (backwards compatibility flag)

    string public constant CONTRACT_NAME = "TemplateRentContract";
    string public constant CONTRACT_VERSION = "1";

    // Typed data hash for core immutable terms (dueDate may still be mutable until fully signed)
    bytes32 private constant RENT_TYPEHASH = keccak256(
        "RENT(address contractAddress,address landlord,address tenant,uint256 rentAmount,uint256 dueDate)"
    );

    // Cancellation policy and state
    bool public requireMutualCancel;           // if true, both parties must approve
    uint256 public noticePeriod;               // seconds to wait before unilateral finalize
    uint16 public earlyTerminationFeeBps;      // optional fee in bps applied to current rent in ETH

    bool public cancelRequested;               // has a cancellation been initiated
    address public cancelInitiator;            // who initiated the cancellation
    uint256 public cancelEffectiveAt;          // timestamp when finalize is allowed (unilateral)
    mapping(address => bool) public cancelApprovals; // who approved (for mutual or record)

    // ============ Arbitration & Disputes (extension) ============
    // arbitration is handled via an external ArbitrationService to keep template bytecode small
    // The arbitration service is provided at contract creation and is immutable.
    address public immutable arbitrationService;       // service proxy that can call arbitration entrypoints
    uint256 public requiredDeposit;          // required security deposit amount (in wei) set at construction
    uint256 public depositBalance;           // tenant security deposit locked in contract

    enum DisputeType { Damage, ConditionStart, ConditionEnd, Quality, EarlyTerminationJustCause, DepositSplit, ExternalValuation }

    struct DisputeCase {
        address initiator;
        DisputeType dtype;
        uint256 requestedAmount;    // claim amount (e.g., damages or amount to release)
        bytes32 evidenceHash;       // off-chain evidence reference (IPFS hash etc.)
        bool resolved;
        bool approved;
        uint256 appliedAmount;      // actual amount applied (deducted or released)
    }

    struct DisputeMeta { // classification & rationale produced by oracle/AI
        string classification;
        string rationale; // demonstration (could hash in production)
    }

    DisputeCase[] private _disputes;
    mapping(uint256 => uint256) private _reporterBond; // caseId => wei posted by reporter

    // Allow reporters to attach bond after filing (helper for ABI compatibility/testing)
    function depositReporterBond(uint256 caseId) external payable onlyActive {
        require(caseId < _disputes.length, "bad id");
        require(msg.value > 0, "no value");
        _reporterBond[caseId] += msg.value;
    }

    function getDisputeBond(uint256 caseId) external view returns (uint256) {
        if (caseId >= _disputes.length) return 0;
        return _reporterBond[caseId];
    }
    mapping(uint256 => DisputeMeta) private _disputeMeta; // id => meta

    // events
    event RentPaid(address indexed tenant, uint256 amount, bool late, address token);
    event PaymentCredited(address indexed to, uint256 amount);
    event ContractCancelled(address indexed by);
    event DueDateUpdated(uint256 newTimestamp);
    event LateFeeUpdated(uint256 newPercent);
    event RentSigned(address indexed signer, uint256 timestamp);
    event CancellationPolicyUpdated(uint256 noticePeriod, uint16 feeBps, bool requireMutual);
    event CancellationInitiated(address indexed by, uint256 effectiveAt);
    event CancellationApproved(address indexed by);
    event CancellationFinalized(address indexed by);
    event EarlyTerminationFeePaid(address indexed from, uint256 amount, address indexed to);
    event ArbitrationConfigured(address indexed arbitrator, uint256 requiredDeposit);
    event SecurityDepositPaid(address indexed tenant, uint256 amount, uint256 total);
    event DisputeReported(uint256 indexed caseId, address indexed initiator, uint8 disputeType, uint256 requestedAmount, bytes32 evidenceHash);
    event DisputeResolved(uint256 indexed caseId, bool approved, uint256 appliedAmount, address beneficiary);
    event DisputeRationale(uint256 indexed caseId, string classification, string rationale);
    event PaymentWithdrawn(address indexed to, uint256 amount);

    constructor(
        address _landlord,
        address _tenant,
        uint256 _rentAmount,
        address _priceFeed,
        uint256 _propertyId,
        address _arbitrationService,
        uint256 _requiredDeposit
    ) EIP712(CONTRACT_NAME, CONTRACT_VERSION) {
        landlord = _landlord;
        tenant = _tenant;
        propertyId = _propertyId;
        rentAmount = _rentAmount;
        rentPaid = false;
        totalPaid = 0;
        active = true;
        priceFeed = AggregatorV3Interface(_priceFeed);
    // default policy: legacy immediate cancellation by either party
    requireMutualCancel = false;
    noticePeriod = 0;
    earlyTerminationFeeBps = 0;
    // set arbitration immutable and required deposit
    // allow zero address for arbitrationService to indicate not pre-configured
    // but factory will normally supply a default arbitration service address
    // Assign the immutable directly
    // (Solidity allows assigning immutables in the constructor)
    // The variable is named `arbitrationService` in the contract.
    // Cast assignment below
    arbitrationService = _arbitrationService;
    requiredDeposit = _requiredDeposit;
    }

    // Modifiers
    // Custom errors
    error OnlyTenant();
    error OnlyLandlord();
    error NotActive();
    error AmountTooLow();
    error InvalidPrice();
    error AlreadySigned();
    error SignatureMismatch();
    error NotParty();
    error FullySignedDueDateLocked();
    error CancelAlreadyRequested();
    error CancelNotRequested();
    error NotInitiator();
    error AlreadyApproved();
    error BothMustApprove();
    error NoticeNotElapsed();
    error InsufficientFee();
    error AlreadyInactive();
    error InvalidFeeBps();
    error FeeTransferFailed();
    error NotFullySigned();
    error ArbitrationAlreadyConfigured();
    error ArbitratorInvalid();
    error DepositAlreadySatisfied();
    error DepositTooLow();
    error ArbitrationNotConfigured();
    error DisputeTypeInvalid();
    error DisputeAlreadyResolved();
    error OnlyArbitrator();
    error ClassificationTooLong();
    error RationaleTooLong();

    modifier onlyTenant() {
        if (msg.sender != tenant) revert OnlyTenant();
        _;
    }

    modifier onlyLandlord() {
        if (msg.sender != landlord) revert OnlyLandlord();
        _;
    }

    modifier onlyActive() {
        if (!active) revert NotActive();
        _;
    }

    modifier onlyFullySigned() {
        if (!rentSigned) revert NotFullySigned();
        _;
    }

    modifier onlyArbitrationService() {
        if (msg.sender != arbitrationService) revert OnlyArbitrator();
        _;
    }

    function payRent(uint256 amount) external onlyTenant onlyActive onlyFullySigned {
        if (amount < rentAmount) revert AmountTooLow();
        rentPaid = true;
        totalPaid += amount;
        emit RentPaid(msg.sender, amount, false, address(0));
    }

    function checkRentPrice() internal view returns (int256) {
        (,int256 price,,,) = priceFeed.latestRoundData();
        return price;
    }

    // contracts/Rent/TemplateRentContract.sol - תיקון הפונקציה
function getRentInEth() public view returns (uint256) {
    int256 price = checkRentPrice();
    if (price <= 0) revert InvalidPrice();
    
    // Assuming:
    // - rentAmount is in USD (e.g., 0.5 = $0.5)
    // - price is USD/ETH with 8 decimals (e.g., 2000 * 10^8 = $2000 per ETH)
    // - We need to convert rentAmount (USD) to ETH
    
    // Formula: ETH = USD / (USD/ETH)
    return (rentAmount * 1e8) / uint256(price);
}

    function payRentInEth() external payable onlyTenant onlyActive onlyFullySigned {
        uint256 requiredEth = getRentInEth();
    if (msg.value < requiredEth) revert AmountTooLow();
        rentPaid = true;
        totalPaid += msg.value;
        (bool sent, ) = payable(landlord).call{value: msg.value}("");
        if (!sent) {
            // credit for pull-based withdrawal to avoid reverts
            withdrawable[landlord] += msg.value;
            emit PaymentCredited(landlord, msg.value);
        }
        emit RentPaid(msg.sender, msg.value, false, address(0));
    }

    function payRentWithLateFee() external payable onlyTenant onlyActive onlyFullySigned {
        uint256 requiredEth = getRentInEth();
        bool late = false;

        if (block.timestamp > dueDate && dueDate != 0) {
            uint256 fee = (requiredEth * uint256(lateFeePercent)) / 100;
            requiredEth += fee;
            late = true;
        }

    if (msg.value < requiredEth) revert AmountTooLow();
        totalPaid += msg.value;
        rentPaid = true;
            (bool sent, ) = payable(landlord).call{value: msg.value}("");
            if (!sent) {
                withdrawable[landlord] += msg.value;
                emit PaymentCredited(landlord, msg.value);
            }
            emit RentPaid(msg.sender, msg.value, late, address(0));
    }

    function payRentPartial() external payable onlyTenant onlyActive onlyFullySigned {
        bool late = false;
        if (block.timestamp > dueDate && dueDate != 0) late = true;

        totalPaid += msg.value;
        if (totalPaid >= getRentInEth()) rentPaid = true;

    (bool sent, ) = payable(landlord).call{value: msg.value}("");
    if (!sent) {
        withdrawable[landlord] += msg.value;
        emit PaymentCredited(landlord, msg.value);
    }
        emit RentPaid(msg.sender, msg.value, late, address(0));
    }

    function payRentWithToken(address tokenAddress, uint256 amount) external onlyTenant onlyActive onlyFullySigned {
    IERC20 token = IERC20(tokenAddress);
    // use SafeERC20 to support non-standard ERC20 tokens
    token.safeTransferFrom(msg.sender, landlord, amount);
        tokenPaid[tokenAddress] += amount;

        bool late = false;
        if (block.timestamp > dueDate && dueDate != 0) late = true;

        emit RentPaid(msg.sender, amount, late, tokenAddress);
    }

    function updateLateFee(uint8 newPercent) external onlyLandlord onlyActive {
        lateFeePercent = newPercent;
        emit LateFeeUpdated(newPercent);
    }

    function setDueDate(uint256 timestamp) external onlyLandlord onlyActive {
        // Once both parties have signed, freeze dueDate (ensures signature remains valid for agreed terms)
    if (rentSigned) revert FullySignedDueDateLocked();
        dueDate = timestamp;
        emit DueDateUpdated(timestamp);
    }

    /// @notice Withdraw any pending pull-payments credited to caller
    function withdrawPayments() external nonReentrant {
        uint256 amount = withdrawable[msg.sender];
        require(amount > 0, "No funds to withdraw");
        withdrawable[msg.sender] = 0;
        (bool ok, ) = payable(msg.sender).call{value: amount}("");
        require(ok, "Withdraw failed");
        emit PaymentWithdrawn(msg.sender, amount);
    }

    // Direct `cancelContract` removed. Use `initiateCancellation` / `approveCancellation` +
    // finalization via the configured `ArbitrationService`.

        /// @notice Hash (EIP712 typed data) for the contract's core terms that are being signed.
        function hashMessage() public view returns (bytes32) {
            return _hashTypedDataV4(
                keccak256(
                    abi.encode(
                        RENT_TYPEHASH,
                        address(this),
                        landlord,
                        tenant,
                        rentAmount,
                        dueDate
                    )
                )
            );
        }

        /// @notice Landlord or tenant can provide an EIP712 signature over core terms. When both sign -> rentSigned = true.
        /// @dev If dueDate changes before both signatures collected, previously gathered signature(s) become invalid off-chain.
        function signRent(bytes calldata signature) external onlyActive {
            if (!(msg.sender == landlord || msg.sender == tenant)) revert NotParty();
            bytes32 digest = hashMessage();
            address recovered = ECDSA.recover(digest, signature);
            if (recovered != msg.sender) revert SignatureMismatch();
            if (signedBy[recovered]) revert AlreadySigned();
            signedBy[recovered] = true;
            emit RentSigned(recovered, block.timestamp);
            if (signedBy[landlord] && signedBy[tenant] && !rentSigned) {
                rentSigned = true; // backward compatibility flag
            }
        }

        function isFullySigned() external view returns (bool) {
            return rentSigned;
        }

    // ============ Cancellation Policy Management ============
    function setCancellationPolicy(uint256 _noticePeriod, uint16 _feeBps, bool _requireMutual)
        external
        onlyLandlord
        onlyActive
    {
    if (_feeBps > 10_000) revert InvalidFeeBps();
        noticePeriod = _noticePeriod;
        earlyTerminationFeeBps = _feeBps;
        requireMutualCancel = _requireMutual;
        emit CancellationPolicyUpdated(_noticePeriod, _feeBps, _requireMutual);
    }

    function initiateCancellation() external onlyActive {
        if (!(msg.sender == landlord || msg.sender == tenant)) revert NotParty();
        if (cancelRequested) revert CancelAlreadyRequested();
        cancelRequested = true;
        cancelInitiator = msg.sender;
        cancelEffectiveAt = block.timestamp + noticePeriod;
        cancelApprovals[msg.sender] = true;
        emit CancellationInitiated(msg.sender, cancelEffectiveAt);
    }

    function approveCancellation() external onlyActive {
        if (!(msg.sender == landlord || msg.sender == tenant)) revert NotParty();
        if (!cancelRequested) revert CancelNotRequested();
        if (msg.sender == cancelInitiator) revert NotInitiator();
        if (cancelApprovals[msg.sender]) revert AlreadyApproved();
        cancelApprovals[msg.sender] = true;
        emit CancellationApproved(msg.sender);
        // If both parties have approved the cancellation, we DO NOT finalize here.
        // Keep the cancellation in a pending state so it is always finalized via
        // the configured ArbitrationService. This ensures the UI/arb path is used
        // and that any required fee forwarding happens through the service.
        // If you prefer immediate mutual-finalize in the future, re-enable the
        // call to `_finalizeCancellationStateOnly()` here.
    }

    /// @notice Finalize cancellation — must be called by the configured arbitration service.
    /// The arbitration service may finalize regardless of notice or mutual settings.
    function finalizeCancellation() external payable onlyActive onlyArbitrationService {
        if (!cancelRequested) revert CancelNotRequested();

        // Handle optional early termination fee — arbitrator provides payment in msg.value if needed
        uint256 fee = 0;
        if (earlyTerminationFeeBps > 0) {
            uint256 requiredEth = getRentInEth();
            fee = (requiredEth * uint256(earlyTerminationFeeBps)) / 10_000;
            if (msg.value < fee) revert InsufficientFee();
            // pay counterparty (the other party than cancelInitiator)
            address counterparty = cancelInitiator == landlord ? tenant : landlord;
            if (fee > 0) {
                (bool sent, ) = payable(counterparty).call{value: fee}("");
                if (!sent) {
                    // credit counterparty for pull-based withdrawal instead of reverting
                    withdrawable[counterparty] += fee;
                    emit PaymentCredited(counterparty, fee);
                }
                // emit EarlyTerminationFeePaid regardless to log the payment intent
                emit EarlyTerminationFeePaid(msg.sender, fee, counterparty);
            }
        }

        // finalize
        _finalizeCancellationStateOnly();
    }

    function _finalizeCancellationNoFeePath() internal {
        _finalizeCancellationStateOnly();
    }

    function _finalizeCancellationStateOnly() internal {
        if (!active) revert AlreadyInactive();
        active = false;
        // clear cancellation state
        cancelRequested = false;
        cancelApprovals[landlord] = false;
        cancelApprovals[tenant] = false;
        address initiator = cancelInitiator;
        cancelInitiator = address(0);
        cancelEffectiveAt = 0;
        emit ContractCancelled(initiator == address(0) ? msg.sender : initiator);
        emit CancellationFinalized(msg.sender);
    }

    // ================= Arbitration / Deposit / Disputes =================

    // removed onlyArbitrator modifier; use arbitrationService checks in entrypoints

    // Arbitration service is immutable and assigned at construction. Setter functions removed.

    function depositSecurity() external payable onlyTenant onlyActive onlyFullySigned {
        // If contract was deployed with a non-zero requiredDeposit, enforce it.
        if (requiredDeposit > 0 && depositBalance >= requiredDeposit) revert DepositAlreadySatisfied();
        if (msg.value == 0) revert DepositTooLow();
        depositBalance += msg.value;
        emit SecurityDepositPaid(msg.sender, msg.value, depositBalance);
        if (requiredDeposit > 0 && depositBalance < requiredDeposit) revert DepositTooLow(); // needs at least requiredDeposit overall
    }

    function getDisputesCount() external view returns (uint256) { return _disputes.length; }

    /// @notice Deposit (or top-up) the reporter bond for an existing dispute case
    function depositReporterBond(uint256 caseId) external payable onlyActive {
        require(caseId < _disputes.length, "bad id");
        require(msg.value > 0, "no value");
        _reporterBond[caseId] += msg.value;
    }

    /// @notice Read the reporter bond attached to a dispute (0 if none)
    function getDisputeBond(uint256 caseId) external view returns (uint256) {
        if (caseId >= _disputes.length) return 0;
        return _reporterBond[caseId];
    }

    function getDispute(uint256 caseId) external view returns (
        address initiator,
        DisputeType dtype,
        uint256 requestedAmount,
        bytes32 evidenceHash,
        bool resolved,
        bool approved,
        uint256 appliedAmount
    ) {
        require(caseId < _disputes.length, "bad id");
        DisputeCase storage dc = _disputes[caseId];
        return (dc.initiator, dc.dtype, dc.requestedAmount, dc.evidenceHash, dc.resolved, dc.approved, dc.appliedAmount);
    }

    function getDisputeMeta(uint256 caseId) external view returns (string memory classification, string memory rationale) {
        require(caseId < _disputes.length, "bad id");
        DisputeMeta storage m = _disputeMeta[caseId];
        return (m.classification, m.rationale);
    }

<<<<<<< HEAD
    function reportDispute(DisputeType dtype, uint256 requestedAmount, bytes32 evidenceHash) external payable onlyActive returns (uint256 caseId) {
=======
    function reportDispute(DisputeType dtype, uint256 requestedAmount, string calldata evidence) external payable onlyActive returns (uint256 caseId) {
>>>>>>> cf2d121f
        // Allow reporting disputes even when an external arbitration service is
        // not yet configured. This lets parties record evidence/claims and
        // later enable arbitration via `configureArbitration` without losing
        // previously reported cases.
        if (!(msg.sender == landlord || msg.sender == tenant)) revert NotParty();
        // For damage/quality claims requestedAmount must be >0
        if (requestedAmount == 0 && (dtype == DisputeType.Damage || dtype == DisputeType.Quality || dtype == DisputeType.DepositSplit)) revert AmountTooLow();

        caseId = _disputes.length;
        _disputes.push();
        DisputeCase storage dc = _disputes[caseId];
        dc.initiator = msg.sender;
        dc.dtype = dtype;
        dc.requestedAmount = requestedAmount;
        dc.evidenceHash = evidenceHash;
        // Store any attached bond for the reporter (may be zero)
        if (msg.value > 0) {
            _reporterBond[caseId] = msg.value;
        }

<<<<<<< HEAD
        emit DisputeReported(caseId, msg.sender, uint8(dtype), requestedAmount, evidenceHash);
=======
        // Record optional reporter bond attached to this report
        if (msg.value > 0) {
            _reporterBond[caseId] = msg.value;
        }

        emit DisputeReported(caseId, msg.sender, uint8(dtype), requestedAmount, evidence);
>>>>>>> cf2d121f
    }

    /// @notice Final resolution used by arbitrator/oracle (single-step) similar to NDA oracle path.
    /// @param caseId dispute id
    /// @param approve whether claim approved
    /// @param appliedAmount amount to transfer (capped by depositBalance when deducting)
    /// @param beneficiary receiver of funds (usually landlord for damage; tenant for refund scenarios)
    /// @param classification short label (<=64 chars)
    /// @param rationale explanation (<=512 chars)
    function resolveDisputeFinal(
        uint256 caseId,
        bool approve,
        uint256 appliedAmount,
        address beneficiary,
        string calldata classification,
        string calldata rationale
    ) external onlyActive onlyArbitrationService {
        _resolveDisputeFinal(caseId, approve, appliedAmount, beneficiary, classification, rationale);
    }

    // Internal resolver reused by both the external oracle/arbitrator entrypoint and internal paths.
    function _resolveDisputeFinal(
        uint256 caseId,
        bool approve,
        uint256 appliedAmount,
        address beneficiary,
        string memory classification,
        string memory rationale
    ) internal {
        if (caseId >= _disputes.length) revert DisputeTypeInvalid();
        if (beneficiary == address(0)) revert FeeTransferFailed(); // reuse error for zero address
        if (bytes(classification).length > 64) revert ClassificationTooLong();
        if (bytes(rationale).length > 512) revert RationaleTooLong();

        DisputeCase storage dc = _disputes[caseId];
        if (dc.resolved) revert DisputeAlreadyResolved();
        dc.resolved = true;
        dc.approved = approve;

        // Handle reporter bond (if any) before finalizing
        uint256 bond = _reporterBond[caseId];
        if (bond > 0) {
            // clear stored bond immediately to prevent re-entrancy/multiple attempts
            _reporterBond[caseId] = 0;
            if (approve) {
                // attempt to return bond to the initiator
                address initiator = dc.initiator;
                (bool okBond, ) = payable(initiator).call{value: bond}('');
                if (!okBond) {
                    // credit for pull-based withdrawal
                    withdrawable[initiator] += bond;
                    emit PaymentCredited(initiator, bond);
                }
            } else {
                // if rejected, forward bond to arbitrationService owner if available
                address arbOwner = address(0);
                if (arbitrationService != address(0)) {
                    // try to read owner() from the arbitration service (best-effort)
                    (bool ok, bytes memory data) = arbitrationService.staticcall(abi.encodeWithSignature("owner()"));
                    if (ok && data.length >= 32) {
                        // safe to decode since data length >= 32
                        arbOwner = abi.decode(data, (address));
                    }
                }

                if (arbOwner != address(0)) {
                    (bool sentOwner, ) = payable(arbOwner).call{value: bond}("");
                    if (!sentOwner) {
                        withdrawable[arbOwner] += bond;
                        emit PaymentCredited(arbOwner, bond);
                    }
                } else {
                    // no owner available; credit to contract address withdrawable
                    withdrawable[address(this)] += bond;
                    emit PaymentCredited(address(this), bond);
                }
            }
        }

        uint256 applied = 0;
    if (approve && appliedAmount > 0) {
            // For damage / quality / deposit split we deduct from depositBalance to beneficiary (landlord or tenant)
            if (appliedAmount > depositBalance) appliedAmount = depositBalance;
            if (appliedAmount > 0) {
                depositBalance -= appliedAmount;
                (bool ok, ) = payable(beneficiary).call{value: appliedAmount}("");
                if (!ok) {
                    // credit beneficiary for pull-based withdrawal instead of reverting
                    withdrawable[beneficiary] += appliedAmount;
                    emit PaymentCredited(beneficiary, appliedAmount);
                    applied = appliedAmount;
                } else {
                    applied = appliedAmount;
                }
            }
        }
        dc.appliedAmount = applied;
        // Handle reporter bond routing: refund on approval, forfeit to arbitration owner on rejection
        uint256 bond = _reporterBond[caseId];
        if (bond > 0) {
            // clear stored bond first
            _reporterBond[caseId] = 0;
            if (approve) {
                // Refund bond to reporter (initiator)
                (bool okr, ) = payable(dc.initiator).call{value: bond}("");
                if (!okr) {
                    withdrawable[dc.initiator] += bond;
                    emit PaymentCredited(dc.initiator, bond);
                }
            } else {
                // On rejection, route bond to arbitration service owner if available
                address arbOwner = address(0);
                if (arbitrationService != address(0)) {
                    // try staticcall to read owner() from arbitrationService
                    (bool got, bytes memory out) = arbitrationService.staticcall(abi.encodeWithSignature("owner()"));
                    if (got && out.length >= 32) {
                        arbOwner = abi.decode(out, (address));
                    }
                }
                if (arbOwner != address(0)) {
                    (bool ok, ) = payable(arbOwner).call{value: bond}("");
                    if (!ok) {
                        withdrawable[arbOwner] += bond;
                        emit PaymentCredited(arbOwner, bond);
                    }
                } else {
                    // No arbitration owner configured — credit bond to contract withdrawable (ownerless)
                    withdrawable[address(this)] += bond;
                    emit PaymentCredited(address(this), bond);
                }
            }
        }
        _disputeMeta[caseId] = DisputeMeta({classification: classification, rationale: rationale});
        emit DisputeResolved(caseId, approve, applied, beneficiary);
        emit DisputeRationale(caseId, classification, rationale);
    }

    // Compatibility shim `resolveByArbitrator` removed. Use `resolveDisputeFinal` via a configured `arbitrationService`.
}<|MERGE_RESOLUTION|>--- conflicted
+++ resolved
@@ -3,6 +3,7 @@
 
 import "../AggregatorV3Interface.sol";
 import "@openzeppelin/contracts/token/ERC20/IERC20.sol";
+import "@openzeppelin/contracts/token/ERC20/extensions/IERC20Permit.sol";
 import "@openzeppelin/contracts/token/ERC20/utils/SafeERC20.sol";
 import "@openzeppelin/contracts/utils/ReentrancyGuard.sol";
 import "@openzeppelin/contracts/utils/cryptography/ECDSA.sol";
@@ -29,13 +30,10 @@
     mapping(address => uint256) public tokenPaid; 
     // Pull-payment ledger: credit recipients here and let them withdraw to avoid stuck transfers
     mapping(address => uint256) public withdrawable;
-<<<<<<< HEAD
-=======
     // Reporter bond per dispute caseId (optional bond attached by reporter)
     mapping(uint256 => uint256) private _reporterBond;
     // Track on-chain recorded debts owed by parties when a resolution exceeds available funds
     mapping(address => uint256) public debtOwed;
->>>>>>> cf2d121f
 
     // Signing state (EIP712)
     mapping(address => bool) public signedBy; // landlord/tenant => signed?
@@ -64,7 +62,8 @@
     // The arbitration service is provided at contract creation and is immutable.
     address public immutable arbitrationService;       // service proxy that can call arbitration entrypoints
     uint256 public requiredDeposit;          // required security deposit amount (in wei) set at construction
-    uint256 public depositBalance;           // tenant security deposit locked in contract
+    // per-party deposit balances (landlord and tenant can deposit security)
+    mapping(address => uint256) public partyDeposit;
 
     enum DisputeType { Damage, ConditionStart, ConditionEnd, Quality, EarlyTerminationJustCause, DepositSplit, ExternalValuation }
 
@@ -72,7 +71,7 @@
         address initiator;
         DisputeType dtype;
         uint256 requestedAmount;    // claim amount (e.g., damages or amount to release)
-        bytes32 evidenceHash;       // off-chain evidence reference (IPFS hash etc.)
+        string evidence;            // off-chain evidence text/URI stored directly
         bool resolved;
         bool approved;
         uint256 appliedAmount;      // actual amount applied (deducted or released)
@@ -84,19 +83,6 @@
     }
 
     DisputeCase[] private _disputes;
-    mapping(uint256 => uint256) private _reporterBond; // caseId => wei posted by reporter
-
-    // Allow reporters to attach bond after filing (helper for ABI compatibility/testing)
-    function depositReporterBond(uint256 caseId) external payable onlyActive {
-        require(caseId < _disputes.length, "bad id");
-        require(msg.value > 0, "no value");
-        _reporterBond[caseId] += msg.value;
-    }
-
-    function getDisputeBond(uint256 caseId) external view returns (uint256) {
-        if (caseId >= _disputes.length) return 0;
-        return _reporterBond[caseId];
-    }
     mapping(uint256 => DisputeMeta) private _disputeMeta; // id => meta
 
     // events
@@ -112,11 +98,16 @@
     event CancellationFinalized(address indexed by);
     event EarlyTerminationFeePaid(address indexed from, uint256 amount, address indexed to);
     event ArbitrationConfigured(address indexed arbitrator, uint256 requiredDeposit);
-    event SecurityDepositPaid(address indexed tenant, uint256 amount, uint256 total);
-    event DisputeReported(uint256 indexed caseId, address indexed initiator, uint8 disputeType, uint256 requestedAmount, bytes32 evidenceHash);
+    event SecurityDepositPaid(address indexed by, uint256 amount, uint256 total);
+    event DepositDebited(address indexed who, uint256 amount);
+    event DisputeReported(uint256 indexed caseId, address indexed initiator, uint8 disputeType, uint256 requestedAmount, string evidence);
     event DisputeResolved(uint256 indexed caseId, bool approved, uint256 appliedAmount, address beneficiary);
+    event DebtRecorded(address indexed debtor, uint256 amount);
+    event ERC20DebtCollected(address indexed token, address indexed from, uint256 amount);
     event DisputeRationale(uint256 indexed caseId, string classification, string rationale);
     event PaymentWithdrawn(address indexed to, uint256 amount);
+    /// @notice emitted when an attempted approval fails due to insufficient deposit
+    error InsufficientDepositForResolution(uint256 available, uint256 required);
 
     constructor(
         address _landlord,
@@ -447,13 +438,11 @@
 
     // Arbitration service is immutable and assigned at construction. Setter functions removed.
 
-    function depositSecurity() external payable onlyTenant onlyActive onlyFullySigned {
-        // If contract was deployed with a non-zero requiredDeposit, enforce it.
-        if (requiredDeposit > 0 && depositBalance >= requiredDeposit) revert DepositAlreadySatisfied();
+    function depositSecurity() external payable onlyActive onlyFullySigned {
         if (msg.value == 0) revert DepositTooLow();
-        depositBalance += msg.value;
-        emit SecurityDepositPaid(msg.sender, msg.value, depositBalance);
-        if (requiredDeposit > 0 && depositBalance < requiredDeposit) revert DepositTooLow(); // needs at least requiredDeposit overall
+        partyDeposit[msg.sender] += msg.value;
+        emit SecurityDepositPaid(msg.sender, msg.value, partyDeposit[msg.sender]);
+        if (requiredDeposit > 0 && partyDeposit[msg.sender] < requiredDeposit) revert DepositTooLow();
     }
 
     function getDisputesCount() external view returns (uint256) { return _disputes.length; }
@@ -475,14 +464,14 @@
         address initiator,
         DisputeType dtype,
         uint256 requestedAmount,
-        bytes32 evidenceHash,
+        string memory evidence,
         bool resolved,
         bool approved,
         uint256 appliedAmount
     ) {
         require(caseId < _disputes.length, "bad id");
         DisputeCase storage dc = _disputes[caseId];
-        return (dc.initiator, dc.dtype, dc.requestedAmount, dc.evidenceHash, dc.resolved, dc.approved, dc.appliedAmount);
+        return (dc.initiator, dc.dtype, dc.requestedAmount, dc.evidence, dc.resolved, dc.approved, dc.appliedAmount);
     }
 
     function getDisputeMeta(uint256 caseId) external view returns (string memory classification, string memory rationale) {
@@ -491,11 +480,7 @@
         return (m.classification, m.rationale);
     }
 
-<<<<<<< HEAD
-    function reportDispute(DisputeType dtype, uint256 requestedAmount, bytes32 evidenceHash) external payable onlyActive returns (uint256 caseId) {
-=======
     function reportDispute(DisputeType dtype, uint256 requestedAmount, string calldata evidence) external payable onlyActive returns (uint256 caseId) {
->>>>>>> cf2d121f
         // Allow reporting disputes even when an external arbitration service is
         // not yet configured. This lets parties record evidence/claims and
         // later enable arbitration via `configureArbitration` without losing
@@ -510,22 +495,14 @@
         dc.initiator = msg.sender;
         dc.dtype = dtype;
         dc.requestedAmount = requestedAmount;
-        dc.evidenceHash = evidenceHash;
-        // Store any attached bond for the reporter (may be zero)
-        if (msg.value > 0) {
-            _reporterBond[caseId] = msg.value;
-        }
-
-<<<<<<< HEAD
-        emit DisputeReported(caseId, msg.sender, uint8(dtype), requestedAmount, evidenceHash);
-=======
+        dc.evidence = evidence;
+
         // Record optional reporter bond attached to this report
         if (msg.value > 0) {
             _reporterBond[caseId] = msg.value;
         }
 
         emit DisputeReported(caseId, msg.sender, uint8(dtype), requestedAmount, evidence);
->>>>>>> cf2d121f
     }
 
     /// @notice Final resolution used by arbitrator/oracle (single-step) similar to NDA oracle path.
@@ -535,6 +512,7 @@
     /// @param beneficiary receiver of funds (usually landlord for damage; tenant for refund scenarios)
     /// @param classification short label (<=64 chars)
     /// @param rationale explanation (<=512 chars)
+    // Allow arbitration service to forward ETH to supplement depositBalance when resolving
     function resolveDisputeFinal(
         uint256 caseId,
         bool approve,
@@ -547,6 +525,7 @@
     }
 
     // Internal resolver reused by both the external oracle/arbitrator entrypoint and internal paths.
+    // added forwardedEth: extra ETH forwarded by the arbitration service to supplement depositBalance
     function _resolveDisputeFinal(
         uint256 caseId,
         bool approve,
@@ -606,62 +585,97 @@
         }
 
         uint256 applied = 0;
-    if (approve && appliedAmount > 0) {
-            // For damage / quality / deposit split we deduct from depositBalance to beneficiary (landlord or tenant)
-            if (appliedAmount > depositBalance) appliedAmount = depositBalance;
-            if (appliedAmount > 0) {
-                depositBalance -= appliedAmount;
-                (bool ok, ) = payable(beneficiary).call{value: appliedAmount}("");
-                if (!ok) {
-                    // credit beneficiary for pull-based withdrawal instead of reverting
-                    withdrawable[beneficiary] += appliedAmount;
-                    emit PaymentCredited(beneficiary, appliedAmount);
-                    applied = appliedAmount;
-                } else {
-                    applied = appliedAmount;
-                }
+        if (approve && appliedAmount > 0) {
+            // debtor is the other party (not the initiator)
+            address debtor = dc.initiator == landlord ? tenant : landlord;
+            uint256 available = partyDeposit[debtor];
+            // enforce on-chain policy: approvals that move funds must be fully
+            // covered by the debtor's deposit. Revert otherwise.
+            if (available < appliedAmount) {
+                revert InsufficientDepositForResolution({ available: available, required: appliedAmount });
             }
+            // debit full appliedAmount
+            partyDeposit[debtor] = available - appliedAmount;
+            emit DepositDebited(debtor, appliedAmount);
+            // attempt to send to beneficiary
+            (bool ok, ) = payable(beneficiary).call{value: appliedAmount}("");
+            if (!ok) {
+                withdrawable[beneficiary] += appliedAmount;
+                emit PaymentCredited(beneficiary, appliedAmount);
+                applied = appliedAmount;
+            } else {
+                applied = appliedAmount;
+            }
         }
         dc.appliedAmount = applied;
-        // Handle reporter bond routing: refund on approval, forfeit to arbitration owner on rejection
-        uint256 bond = _reporterBond[caseId];
-        if (bond > 0) {
-            // clear stored bond first
-            _reporterBond[caseId] = 0;
-            if (approve) {
-                // Refund bond to reporter (initiator)
-                (bool okr, ) = payable(dc.initiator).call{value: bond}("");
-                if (!okr) {
-                    withdrawable[dc.initiator] += bond;
-                    emit PaymentCredited(dc.initiator, bond);
-                }
-            } else {
-                // On rejection, route bond to arbitration service owner if available
-                address arbOwner = address(0);
-                if (arbitrationService != address(0)) {
-                    // try staticcall to read owner() from arbitrationService
-                    (bool got, bytes memory out) = arbitrationService.staticcall(abi.encodeWithSignature("owner()"));
-                    if (got && out.length >= 32) {
-                        arbOwner = abi.decode(out, (address));
-                    }
-                }
-                if (arbOwner != address(0)) {
-                    (bool ok, ) = payable(arbOwner).call{value: bond}("");
-                    if (!ok) {
-                        withdrawable[arbOwner] += bond;
-                        emit PaymentCredited(arbOwner, bond);
-                    }
-                } else {
-                    // No arbitration owner configured — credit bond to contract withdrawable (ownerless)
-                    withdrawable[address(this)] += bond;
-                    emit PaymentCredited(address(this), bond);
-                }
-            }
-        }
         _disputeMeta[caseId] = DisputeMeta({classification: classification, rationale: rationale});
         emit DisputeResolved(caseId, approve, applied, beneficiary);
         emit DisputeRationale(caseId, classification, rationale);
     }
 
+    /// @notice Attempt to collect recorded ERC20 debt from debtor using allowance/transferFrom
+    /// @param tokenAddress ERC20 token address
+    /// @param from debtor address (must match recorded debt)
+    /// @param amount amount to collect (up to recorded debt)
+    function collectERC20Debt(address tokenAddress, address from, uint256 amount) external onlyActive {
+        require(from == landlord || from == tenant, "invalid debtor");
+        uint256 owed = debtOwed[from];
+        require(owed > 0, "no debt");
+        uint256 take = amount > owed ? owed : amount;
+        IERC20 token = IERC20(tokenAddress);
+        // requires prior approve(from -> this contract)
+        token.safeTransferFrom(from, address(this), take);
+        // credit withdrawable to beneficiary (assume initiator is recipient of debt collection)
+        // if last resolved dispute initiator is the beneficiary we credit them; otherwise leave in withdrawable
+        // For simplicity, credit to initiator of last dispute if exists
+        address beneficiary = address(0);
+        if (_disputes.length > 0) {
+            // use last dispute's initiator as beneficiary for collected ERC20 funds
+            beneficiary = _disputes[_disputes.length - 1].initiator;
+        }
+        if (beneficiary != address(0)) {
+            withdrawable[beneficiary] += take;
+        }
+        debtOwed[from] -= take;
+        emit ERC20DebtCollected(tokenAddress, from, take);
+    }
+
+    /// @notice Collect recorded ERC20 debt from debtor using EIP-2612 permit (single tx)
+    /// @param tokenAddress ERC20 token address (must implement IERC20Permit)
+    /// @param from debtor address (must match recorded debt)
+    /// @param amount amount to collect (up to recorded debt)
+    /// @param deadline permit deadline
+    /// @param v,r,s permit signature params
+    function collectERC20DebtWithPermit(
+        address tokenAddress,
+        address from,
+        uint256 amount,
+        uint256 deadline,
+        uint8 v,
+        bytes32 r,
+        bytes32 s
+    ) external onlyActive {
+        require(from == landlord || from == tenant, "invalid debtor");
+        uint256 owed = debtOwed[from];
+        require(owed > 0, "no debt");
+        uint256 take = amount > owed ? owed : amount;
+
+        IERC20Permit permitToken = IERC20Permit(tokenAddress);
+        // obtain permit so we can transferFrom in same tx
+        permitToken.permit(from, address(this), take, deadline, v, r, s);
+
+        IERC20(tokenAddress).safeTransferFrom(from, address(this), take);
+
+        address beneficiary = address(0);
+        if (_disputes.length > 0) {
+            beneficiary = _disputes[_disputes.length - 1].initiator;
+        }
+        if (beneficiary != address(0)) {
+            withdrawable[beneficiary] += take;
+        }
+        debtOwed[from] -= take;
+        emit ERC20DebtCollected(tokenAddress, from, take);
+    }
+
     // Compatibility shim `resolveByArbitrator` removed. Use `resolveDisputeFinal` via a configured `arbitrationService`.
 }